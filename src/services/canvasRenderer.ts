import { syntaxHighlightingService } from "./syntaxHighlighting";
import { prismThemeExtractor, ThemeColorScheme } from "./prismThemeExtractor";
import { LineRange } from "../types";

export interface CanvasRendererService {
  renderCodeToCanvas(
    canvas: HTMLCanvasElement,
    code: string,
    language: string,
    lineRanges?: LineRange[]
  ): void;
  getCanvasSize(code: string): { width: number; height: number };
  updateTheme(): void;
}

export class CodeCanvasRenderer implements CanvasRendererService {
  private readonly fontSize = 14;
  private readonly lineHeight = 20;
  private readonly fontFamily = "JetBrains Mono, Monaco, Consolas, monospace";
<<<<<<< HEAD
  private readonly padding = 20;
  private readonly lineNumberWidth = 20;
=======
  private readonly padding = 12;
  private readonly lineNumberWidth = 40;
>>>>>>> 4d5b6ab9

  // Dynamic theme colors extracted from Prism.js
  private themeColors: ThemeColorScheme | null = null;

  /**
   * Update theme colors from Prism.js theme extractor
   */
  updateTheme(): void {
    try {
      this.themeColors = prismThemeExtractor.extractThemeColors();
    } catch (error) {
      console.warn("Failed to update canvas renderer theme:", error);
      // Keep existing theme or use null to trigger fallback
      this.themeColors = null;
    }
  }

  /**
   * Get current theme colors, extracting them if not already cached
   */
  private getThemeColors(): ThemeColorScheme {
    if (!this.themeColors) {
      try {
        this.themeColors = prismThemeExtractor.extractThemeColors();
      } catch (error) {
        console.warn("Failed to extract theme colors, using fallback:", error);
        // Return a basic fallback theme matching CodeEditor's bg-gray-900
        return {
          background: "#111827", // Tailwind's gray-900
          text: "#d1d5db", // Tailwind's gray-300
          lineNumber: "#6b7280", // Tailwind's gray-500
          tokens: {
            plain: "#ccc",
            comment: "#999",
            keyword: "#cc99cd",
            string: "#7ec699",
            number: "#f08d49",
            operator: "#67cdcc",
            punctuation: "#ccc",
            function: "#f08d49",
            "class-name": "#f8c555",
            variable: "#7ec699",
            property: "#f8c555",
            tag: "#e2777a",
            "attr-name": "#e2777a",
            "attr-value": "#7ec699",
            regex: "#7ec699",
            important: "#cc99cd",
            bold: "#ccc",
            italic: "#ccc",
          },
        };
      }
    }
    return this.themeColors;
  }

  renderCodeToCanvas(
    canvas: HTMLCanvasElement,
    code: string,
    language: string,
    lineRanges?: LineRange[]
  ): void {
    const ctx = canvas.getContext("2d");
    if (!ctx) return;

    // Get current theme colors
    const theme = this.getThemeColors();
<<<<<<< HEAD

    // Set up canvas with proper pixel density
    const { width, height } = this.getCanvasSize(code);
    const devicePixelRatio = window.devicePixelRatio || 1;

    // Set the actual canvas size in memory (scaled for high DPI)
    canvas.width = width * devicePixelRatio;
    canvas.height = height * devicePixelRatio;

    // Set the display size (CSS pixels)
    canvas.style.width = width + "px";
    canvas.style.height = height + "px";

    // Scale the context to match device pixel ratio
    ctx.scale(devicePixelRatio, devicePixelRatio);

    // Clear canvas with theme background color - ensure dark background
    const backgroundColor =
      theme.background === "#111827" ? "#111827" : "#111827"; // Force dark background
    console.log("Canvas background color being used:", backgroundColor);
    ctx.fillStyle = backgroundColor;
=======

    // Set up canvas with high-DPI support for crisp text
    const { width, height } = this.getCanvasSize(code);
    const devicePixelRatio = window.devicePixelRatio || 1;
    
    // Set actual canvas size in memory (scaled for high-DPI)
    canvas.width = width * devicePixelRatio;
    canvas.height = height * devicePixelRatio;
    
    // Set display size (CSS pixels)
    canvas.style.width = width + "px";
    canvas.style.height = height + "px";
    
    // Scale the drawing context so everything draws at the correct size
    ctx.scale(devicePixelRatio, devicePixelRatio);

    // Clear canvas with theme background color (force dark background to match editor)
    ctx.fillStyle = "#111827"; // Force the same dark background as CodeEditor
>>>>>>> 4d5b6ab9
    ctx.fillRect(0, 0, width, height);

    // Set font with better rendering
    ctx.font = `${this.fontSize}px ${this.fontFamily}`;
    ctx.textBaseline = "top";
    
    // Enable better text rendering
    ctx.imageSmoothingEnabled = true;
    ctx.imageSmoothingQuality = "high";
    
    // Debug: Log the theme colors being used
    console.log("Canvas renderer using theme:", {
      background: theme.background,
      text: theme.text,
      lineNumber: theme.lineNumber,
      sampleTokens: {
        keyword: theme.tokens.keyword,
        string: theme.tokens.string,
        function: theme.tokens.function
      }
    });

    // Get lines to render
    const lines = code.split("\n");
    const visibleLines = lineRanges
      ? this.getVisibleLines(code, lineRanges)
      : lines.map((line, index) => ({ lineNumber: index + 1, content: line }));

    // Render each line
    let yOffset = this.padding;
    for (const { lineNumber, content } of visibleLines) {
      this.renderLine(ctx, content, language, lineNumber, yOffset, theme);
      yOffset += this.lineHeight;
    }
  }

  private renderLine(
    ctx: CanvasRenderingContext2D,
    line: string,
    language: string,
    lineNumber: number,
    y: number,
    theme: ThemeColorScheme
  ): void {
<<<<<<< HEAD
    const theme = this.getThemeColors();

=======
>>>>>>> 4d5b6ab9
    // Render line number with theme color
    ctx.fillStyle = theme.lineNumber;
    ctx.textAlign = "right";
    ctx.fillText(
      String(lineNumber).padStart(3, " "),
      this.padding + this.lineNumberWidth - 10,
      y
    );

    // Render code content
    ctx.textAlign = "left";
    const tokens =
      syntaxHighlightingService.getLineTokens(line, language)[0] || [];

    let xOffset = this.padding + this.lineNumberWidth;
    for (const token of tokens) {
      ctx.fillStyle = this.getTokenColor(token.type, theme);
      ctx.fillText(token.content, xOffset, y);
      xOffset += ctx.measureText(token.content).width;
    }
  }

  private getTokenColor(tokenType: string, theme: ThemeColorScheme): string {
    // Try to get the specific token color from the theme
    const tokenColor = theme.tokens[tokenType];
    if (tokenColor) {
      return tokenColor;
    }

    // Fallback to plain text color if token type not found
    return theme.tokens.plain || theme.text;
  }

  private getVisibleLines(
    code: string,
    lineRanges: LineRange[]
  ): { lineNumber: number; content: string }[] {
    const lines = code.split("\n");
    const visibleLines: { lineNumber: number; content: string }[] = [];

    for (const range of lineRanges) {
      for (
        let i = range.start - 1;
        i < Math.min(range.end, lines.length);
        i++
      ) {
        if (i >= 0) {
          visibleLines.push({
            lineNumber: i + 1,
            content: lines[i] || "",
          });
        }
      }
    }

    // Sort by line number and remove duplicates
    const uniqueLines = visibleLines
      .filter(
        (line, index, array) =>
          array.findIndex((l) => l.lineNumber === line.lineNumber) === index
      )
      .sort((a, b) => a.lineNumber - b.lineNumber);

    return uniqueLines;
  }

  getCanvasSize(code: string): { width: number; height: number } {
    const lines = code.split("\n");
    const maxLineLength = Math.max(...lines.map((line) => line.length));

    // Estimate width based on character count (approximate)
    const estimatedCharWidth = this.fontSize * 0.6;
    const contentWidth =
      this.padding * 2 +
      this.lineNumberWidth +
      maxLineLength * estimatedCharWidth;
    const contentHeight = this.padding * 2 + lines.length * this.lineHeight;

<<<<<<< HEAD
    // Use a 16:9 aspect ratio as base, but ensure content fits - revert to original sizing
    const aspectRatio = 16 / 9;
    const minWidth = Math.max(800, contentWidth);
    const minHeight = Math.max(450, contentHeight);

    // Calculate dimensions maintaining aspect ratio while fitting content
    let width = minWidth;
    let height = width / aspectRatio;

    // If height is too small for content, adjust width accordingly
    if (height < minHeight) {
      height = minHeight;
      width = height * aspectRatio;
    }
=======
    // Use larger minimum dimensions for better animation preview experience
    // Make the canvas more prominent in the preview area
    const width = Math.max(800, contentWidth);
    const height = Math.max(450, contentHeight);
>>>>>>> 4d5b6ab9

    return { width: Math.round(width), height: Math.round(height) };
  }
}

// Export singleton instance
export const canvasRenderer = new CodeCanvasRenderer();<|MERGE_RESOLUTION|>--- conflicted
+++ resolved
@@ -17,13 +17,8 @@
   private readonly fontSize = 14;
   private readonly lineHeight = 20;
   private readonly fontFamily = "JetBrains Mono, Monaco, Consolas, monospace";
-<<<<<<< HEAD
   private readonly padding = 20;
   private readonly lineNumberWidth = 20;
-=======
-  private readonly padding = 12;
-  private readonly lineNumberWidth = 40;
->>>>>>> 4d5b6ab9
 
   // Dynamic theme colors extracted from Prism.js
   private themeColors: ThemeColorScheme | null = null;
@@ -92,7 +87,6 @@
 
     // Get current theme colors
     const theme = this.getThemeColors();
-<<<<<<< HEAD
 
     // Set up canvas with proper pixel density
     const { width, height } = this.getCanvasSize(code);
@@ -114,36 +108,16 @@
       theme.background === "#111827" ? "#111827" : "#111827"; // Force dark background
     console.log("Canvas background color being used:", backgroundColor);
     ctx.fillStyle = backgroundColor;
-=======
-
-    // Set up canvas with high-DPI support for crisp text
-    const { width, height } = this.getCanvasSize(code);
-    const devicePixelRatio = window.devicePixelRatio || 1;
-    
-    // Set actual canvas size in memory (scaled for high-DPI)
-    canvas.width = width * devicePixelRatio;
-    canvas.height = height * devicePixelRatio;
-    
-    // Set display size (CSS pixels)
-    canvas.style.width = width + "px";
-    canvas.style.height = height + "px";
-    
-    // Scale the drawing context so everything draws at the correct size
-    ctx.scale(devicePixelRatio, devicePixelRatio);
-
-    // Clear canvas with theme background color (force dark background to match editor)
-    ctx.fillStyle = "#111827"; // Force the same dark background as CodeEditor
->>>>>>> 4d5b6ab9
     ctx.fillRect(0, 0, width, height);
 
     // Set font with better rendering
     ctx.font = `${this.fontSize}px ${this.fontFamily}`;
     ctx.textBaseline = "top";
-    
+
     // Enable better text rendering
     ctx.imageSmoothingEnabled = true;
     ctx.imageSmoothingQuality = "high";
-    
+
     // Debug: Log the theme colors being used
     console.log("Canvas renderer using theme:", {
       background: theme.background,
@@ -152,8 +126,8 @@
       sampleTokens: {
         keyword: theme.tokens.keyword,
         string: theme.tokens.string,
-        function: theme.tokens.function
-      }
+        function: theme.tokens.function,
+      },
     });
 
     // Get lines to render
@@ -178,11 +152,8 @@
     y: number,
     theme: ThemeColorScheme
   ): void {
-<<<<<<< HEAD
     const theme = this.getThemeColors();
 
-=======
->>>>>>> 4d5b6ab9
     // Render line number with theme color
     ctx.fillStyle = theme.lineNumber;
     ctx.textAlign = "right";
@@ -261,7 +232,6 @@
       maxLineLength * estimatedCharWidth;
     const contentHeight = this.padding * 2 + lines.length * this.lineHeight;
 
-<<<<<<< HEAD
     // Use a 16:9 aspect ratio as base, but ensure content fits - revert to original sizing
     const aspectRatio = 16 / 9;
     const minWidth = Math.max(800, contentWidth);
@@ -276,12 +246,6 @@
       height = minHeight;
       width = height * aspectRatio;
     }
-=======
-    // Use larger minimum dimensions for better animation preview experience
-    // Make the canvas more prominent in the preview area
-    const width = Math.max(800, contentWidth);
-    const height = Math.max(450, contentHeight);
->>>>>>> 4d5b6ab9
 
     return { width: Math.round(width), height: Math.round(height) };
   }
